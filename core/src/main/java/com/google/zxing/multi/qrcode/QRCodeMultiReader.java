/*
 * Copyright 2009 ZXing authors
 *
 * Licensed under the Apache License, Version 2.0 (the "License");
 * you may not use this file except in compliance with the License.
 * You may obtain a copy of the License at
 *
 *      http://www.apache.org/licenses/LICENSE-2.0
 *
 * Unless required by applicable law or agreed to in writing, software
 * distributed under the License is distributed on an "AS IS" BASIS,
 * WITHOUT WARRANTIES OR CONDITIONS OF ANY KIND, either express or implied.
 * See the License for the specific language governing permissions and
 * limitations under the License.
 */

package com.google.zxing.multi.qrcode;

import com.google.zxing.BarcodeFormat;
import com.google.zxing.BinaryBitmap;
import com.google.zxing.DecodeHintType;
import com.google.zxing.NotFoundException;
import com.google.zxing.ReaderException;
import com.google.zxing.Result;
import com.google.zxing.ResultMetadataType;
import com.google.zxing.ResultPoint;
import com.google.zxing.common.DecoderResult;
import com.google.zxing.common.DetectorResult;
import com.google.zxing.multi.MultipleBarcodeReader;
import com.google.zxing.multi.qrcode.detector.MultiDetector;
import com.google.zxing.qrcode.QRCodeReader;
import com.google.zxing.qrcode.decoder.QRCodeDecoderMetaData;

import java.io.Serializable;
import java.util.ArrayList;
import java.util.Collection;
import java.util.List;
import java.util.Map;
import java.util.Collections;
import java.util.Comparator;

/**
 * This implementation can detect and decode multiple QR Codes in an image.
 *
 * @author Sean Owen
 * @author Hannes Erven
 */
public final class QRCodeMultiReader extends QRCodeReader implements MultipleBarcodeReader {

  private static final Result[] EMPTY_RESULT_ARRAY = new Result[0];
  private static final ResultPoint[] NO_POINTS = new ResultPoint[0];

  @Override
  public Result[] decodeMultiple(BinaryBitmap image) throws NotFoundException {
    return decodeMultiple(image, null);
  }

  @Override
  public Result[] decodeMultiple(BinaryBitmap image, Map<DecodeHintType,?> hints) throws NotFoundException {
    List<Result> results = new ArrayList<Result>();
    DetectorResult[] detectorResults = new MultiDetector(image.getBlackMatrix()).detectMulti(hints);
    for (DetectorResult detectorResult : detectorResults) {
      try {
        DecoderResult decoderResult = getDecoder().decode(detectorResult.getBits(), hints);
        ResultPoint[] points = detectorResult.getPoints();
        // If the code was mirrored: swap the bottom-left and the top-right points.
        if (decoderResult.getOther() instanceof QRCodeDecoderMetaData) {
          ((QRCodeDecoderMetaData) decoderResult.getOther()).applyMirroredCorrection(points);
        }
        Result result = new Result(decoderResult.getText(), decoderResult.getRawBytes(), points,
                                   BarcodeFormat.QR_CODE);
        List<byte[]> byteSegments = decoderResult.getByteSegments();
        if (byteSegments != null) {
          result.putMetadata(ResultMetadataType.BYTE_SEGMENTS, byteSegments);
        }
        String ecLevel = decoderResult.getECLevel();
        if (ecLevel != null) {
          result.putMetadata(ResultMetadataType.ERROR_CORRECTION_LEVEL, ecLevel);
        }
        if (decoderResult.hasStructuredAppend()) {
          result.putMetadata(ResultMetadataType.STRUCTURED_APPEND_SEQUENCE,
                             decoderResult.getStructuredAppendSequenceNumber());
          result.putMetadata(ResultMetadataType.STRUCTURED_APPEND_PARITY,
                             decoderResult.getStructuredAppendParity());
        }
        results.add(result);
      } catch (ReaderException re) {
        // ignore and continue 
      }
    }
    if (results.isEmpty()) {
      return EMPTY_RESULT_ARRAY;
    } else {
      results = processStructuredAppend(results);
      return results.toArray(new Result[results.size()]);
    }
  }

  private static List<Result> processStructuredAppend(List<Result> results) {
    boolean hasSA = false;

    // first, check, if there is at least on SA result in the list
    for (Result result : results) {
      if (result.getResultMetadata().containsKey(ResultMetadataType.STRUCTURED_APPEND_SEQUENCE)) {
        hasSA = true;
        break;
      }
    }
    if (!hasSA) {
      return results;
    }

    // it is, second, split the lists and built a new result list
    List<Result> newResults = new ArrayList<Result>();
    List<Result> saResults = new ArrayList<Result>();
    for (Result result : results) {
      newResults.add(result);
      if (result.getResultMetadata().containsKey(ResultMetadataType.STRUCTURED_APPEND_SEQUENCE)) {
        saResults.add(result);
      }
    }
    // sort and concatenate the SA list items
    Collections.sort(saResults, new SAComparator());
    StringBuilder concatedText = new StringBuilder();
    int rawBytesLen = 0;
    int byteSegmentLength = 0;
    for (Result saResult : saResults) {
      concatedText.append(saResult.getText());
      rawBytesLen += saResult.getRawBytes().length;
      if (saResult.getResultMetadata().containsKey(ResultMetadataType.BYTE_SEGMENTS)) {
        @SuppressWarnings("unchecked")
        Iterable<byte[]> byteSegments =
            (Iterable<byte[]>) saResult.getResultMetadata().get(ResultMetadataType.BYTE_SEGMENTS);
        for (byte[] segment : byteSegments) {
          byteSegmentLength += segment.length;
        }
      }
    }
    byte[] newRawBytes = new byte[rawBytesLen];
    byte[] newByteSegment = new byte[byteSegmentLength];
    int newRawBytesIndex = 0;
    int byteSegmentIndex = 0;
    for (Result saResult : saResults) {
      System.arraycopy(saResult.getRawBytes(), 0, newRawBytes, newRawBytesIndex, saResult.getRawBytes().length);
      newRawBytesIndex += saResult.getRawBytes().length;
      if (saResult.getResultMetadata().containsKey(ResultMetadataType.BYTE_SEGMENTS)) {
        @SuppressWarnings("unchecked")
        Iterable<byte[]> byteSegments =
            (Iterable<byte[]>) saResult.getResultMetadata().get(ResultMetadataType.BYTE_SEGMENTS);
        for (byte[] segment : byteSegments) {
          System.arraycopy(segment, 0, newByteSegment, byteSegmentIndex, segment.length);
          byteSegmentIndex += segment.length;
        }
      }
    }
    Result newResult = new Result(concatedText.toString(), newRawBytes, NO_POINTS, BarcodeFormat.QR_CODE);
    if (byteSegmentLength > 0) {
      Collection<byte[]> byteSegmentList = new ArrayList<byte[]>();
      byteSegmentList.add(newByteSegment);
      newResult.putMetadata(ResultMetadataType.BYTE_SEGMENTS, byteSegmentList);
    }
    newResults.add(newResult);
    return newResults;
  }

  private static final class SAComparator implements Comparator<Result>, Serializable {
    @Override
    public int compare(Result a, Result b) {
<<<<<<< HEAD
      int aNumber = ((Integer) (a.getResultMetadata().get(ResultMetadataType.STRUCTURED_APPEND_SEQUENCE))).intValue();
      int bNumber = ((Integer) (b.getResultMetadata().get(ResultMetadataType.STRUCTURED_APPEND_SEQUENCE))).intValue();
      if (aNumber < bNumber) {
        return -1;
      }
      if (aNumber > bNumber) {
        return 1;
      }
      return 0;
=======
      int aNumber = (int) a.getResultMetadata().get(ResultMetadataType.STRUCTURED_APPEND_SEQUENCE);
      int bNumber = (int) b.getResultMetadata().get(ResultMetadataType.STRUCTURED_APPEND_SEQUENCE);
      return Integer.compare(aNumber, bNumber);
>>>>>>> 1861cf4f
    }
  }

}<|MERGE_RESOLUTION|>--- conflicted
+++ resolved
@@ -16,6 +16,7 @@
 
 package com.google.zxing.multi.qrcode;
 
+import com.google.zxing.Backport;
 import com.google.zxing.BarcodeFormat;
 import com.google.zxing.BinaryBitmap;
 import com.google.zxing.DecodeHintType;
@@ -166,21 +167,9 @@
   private static final class SAComparator implements Comparator<Result>, Serializable {
     @Override
     public int compare(Result a, Result b) {
-<<<<<<< HEAD
       int aNumber = ((Integer) (a.getResultMetadata().get(ResultMetadataType.STRUCTURED_APPEND_SEQUENCE))).intValue();
       int bNumber = ((Integer) (b.getResultMetadata().get(ResultMetadataType.STRUCTURED_APPEND_SEQUENCE))).intValue();
-      if (aNumber < bNumber) {
-        return -1;
-      }
-      if (aNumber > bNumber) {
-        return 1;
-      }
-      return 0;
-=======
-      int aNumber = (int) a.getResultMetadata().get(ResultMetadataType.STRUCTURED_APPEND_SEQUENCE);
-      int bNumber = (int) b.getResultMetadata().get(ResultMetadataType.STRUCTURED_APPEND_SEQUENCE);
-      return Integer.compare(aNumber, bNumber);
->>>>>>> 1861cf4f
+      return Backport.compare(aNumber, bNumber);
     }
   }
 
