--- conflicted
+++ resolved
@@ -128,16 +128,11 @@
       concatedText.append(saResult.getText());
       rawBytesLen += saResult.getRawBytes().length;
       if (saResult.getResultMetadata().containsKey(ResultMetadataType.BYTE_SEGMENTS)) {
-<<<<<<< HEAD
-        for (Object object : (Iterable<?>) saResult.getResultMetadata().get(ResultMetadataType.BYTE_SEGMENTS)) {
-          byteSegmentLength += ((byte[])object).length;
-=======
         @SuppressWarnings("unchecked")
         Iterable<byte[]> byteSegments =
             (Iterable<byte[]>) saResult.getResultMetadata().get(ResultMetadataType.BYTE_SEGMENTS);
         for (byte[] segment : byteSegments) {
           byteSegmentLength += segment.length;
->>>>>>> 8e2e0bc9
         }
       }
     }
@@ -149,15 +144,10 @@
       System.arraycopy(saResult.getRawBytes(), 0, newRawBytes, newRawBytesIndex, saResult.getRawBytes().length);
       newRawBytesIndex += saResult.getRawBytes().length;
       if (saResult.getResultMetadata().containsKey(ResultMetadataType.BYTE_SEGMENTS)) {
-<<<<<<< HEAD
-        for (Object object : (Iterable<?>) saResult.getResultMetadata().get(ResultMetadataType.BYTE_SEGMENTS)) {
-          byte[] segment = (byte[]) object;
-=======
         @SuppressWarnings("unchecked")
         Iterable<byte[]> byteSegments =
             (Iterable<byte[]>) saResult.getResultMetadata().get(ResultMetadataType.BYTE_SEGMENTS);
         for (byte[] segment : byteSegments) {
->>>>>>> 8e2e0bc9
           System.arraycopy(segment, 0, newByteSegment, byteSegmentIndex, segment.length);
           byteSegmentIndex += segment.length;
         }
