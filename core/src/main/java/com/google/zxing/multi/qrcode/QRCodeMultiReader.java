--- conflicted
+++ resolved
@@ -166,13 +166,8 @@
   private static final class SAComparator implements Comparator<Result>, Serializable {
     @Override
     public int compare(Result a, Result b) {
-<<<<<<< HEAD
-      int aNumber = (Integer) (a.getResultMetadata().get(ResultMetadataType.STRUCTURED_APPEND_SEQUENCE));
-      int bNumber = (Integer) (b.getResultMetadata().get(ResultMetadataType.STRUCTURED_APPEND_SEQUENCE));
-=======
-      int aNumber = (int) a.getResultMetadata().get(ResultMetadataType.STRUCTURED_APPEND_SEQUENCE);
-      int bNumber = (int) b.getResultMetadata().get(ResultMetadataType.STRUCTURED_APPEND_SEQUENCE);
->>>>>>> 05b9f0af
+      int aNumber = ((Integer) (a.getResultMetadata().get(ResultMetadataType.STRUCTURED_APPEND_SEQUENCE))).intValue();
+      int bNumber = ((Integer) (b.getResultMetadata().get(ResultMetadataType.STRUCTURED_APPEND_SEQUENCE))).intValue();
       if (aNumber < bNumber) {
         return -1;
       }
