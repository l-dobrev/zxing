/*
 * Copyright 2006-2007 Jeremias Maerki.
 *
 * Licensed under the Apache License, Version 2.0 (the "License");
 * you may not use this file except in compliance with the License.
 * You may obtain a copy of the License at
 *
 *      http://www.apache.org/licenses/LICENSE-2.0
 *
 * Unless required by applicable law or agreed to in writing, software
 * distributed under the License is distributed on an "AS IS" BASIS,
 * WITHOUT WARRANTIES OR CONDITIONS OF ANY KIND, either express or implied.
 * See the License for the specific language governing permissions and
 * limitations under the License.
 */

package com.google.zxing.datamatrix.encoder;

import com.google.zxing.Dimension;
import com.google.zxing.Backport;

import java.nio.charset.StandardCharsets;

final class EncoderContext {

  private final String msg;
  private SymbolShapeHint shape;
  private Dimension minSize;
  private Dimension maxSize;
  private final StringBuilder codewords;
  int pos;
  private int newEncoding;
  private SymbolInfo symbolInfo;
  private int skipAtEnd;

  EncoderContext(String msg) {
    //From this point on Strings are not Unicode anymore!
<<<<<<< HEAD
    byte[] msgBinary = Backport.getBytes(msg, Charset.forName("ISO-8859-1"));
=======
    byte[] msgBinary = msg.getBytes(StandardCharsets.ISO_8859_1);
>>>>>>> 1861cf4f
    StringBuilder sb = new StringBuilder(msgBinary.length);
    for (int i = 0, c = msgBinary.length; i < c; i++) {
      char ch = (char) (msgBinary[i] & 0xff);
      if (ch == '?' && msg.charAt(i) != '?') {
        throw new IllegalArgumentException("Message contains characters outside ISO-8859-1 encoding.");
      }
      sb.append(ch);
    }
    this.msg = sb.toString(); //Not Unicode here!
    shape = SymbolShapeHint.FORCE_NONE;
    this.codewords = new StringBuilder(msg.length());
    newEncoding = -1;
  }

  public void setSymbolShape(SymbolShapeHint shape) {
    this.shape = shape;
  }

  public void setSizeConstraints(Dimension minSize, Dimension maxSize) {
    this.minSize = minSize;
    this.maxSize = maxSize;
  }

  public String getMessage() {
    return this.msg;
  }

  public void setSkipAtEnd(int count) {
    this.skipAtEnd = count;
  }

  public char getCurrentChar() {
    return msg.charAt(pos);
  }

  public char getCurrent() {
    return msg.charAt(pos);
  }

  public StringBuilder getCodewords() {
    return codewords;
  }

  public void writeCodewords(String codewords) {
    this.codewords.append(codewords);
  }

  public void writeCodeword(char codeword) {
    this.codewords.append(codeword);
  }

  public int getCodewordCount() {
    return this.codewords.length();
  }

  public int getNewEncoding() {
    return newEncoding;
  }

  public void signalEncoderChange(int encoding) {
    this.newEncoding = encoding;
  }

  public void resetEncoderSignal() {
    this.newEncoding = -1;
  }

  public boolean hasMoreCharacters() {
    return pos < getTotalMessageCharCount();
  }

  private int getTotalMessageCharCount() {
    return msg.length() - skipAtEnd;
  }

  public int getRemainingCharacters() {
    return getTotalMessageCharCount() - pos;
  }

  public SymbolInfo getSymbolInfo() {
    return symbolInfo;
  }

  public void updateSymbolInfo() {
    updateSymbolInfo(getCodewordCount());
  }

  public void updateSymbolInfo(int len) {
    if (this.symbolInfo == null || len > this.symbolInfo.getDataCapacity()) {
      this.symbolInfo = SymbolInfo.lookup(len, shape, minSize, maxSize, true);
    }
  }

  public void resetSymbolInfo() {
    this.symbolInfo = null;
  }
}<|MERGE_RESOLUTION|>--- conflicted
+++ resolved
@@ -19,8 +19,6 @@
 import com.google.zxing.Dimension;
 import com.google.zxing.Backport;
 
-import java.nio.charset.StandardCharsets;
-
 final class EncoderContext {
 
   private final String msg;
@@ -35,11 +33,7 @@
 
   EncoderContext(String msg) {
     //From this point on Strings are not Unicode anymore!
-<<<<<<< HEAD
-    byte[] msgBinary = Backport.getBytes(msg, Charset.forName("ISO-8859-1"));
-=======
-    byte[] msgBinary = msg.getBytes(StandardCharsets.ISO_8859_1);
->>>>>>> 1861cf4f
+    byte[] msgBinary = Backport.getBytes(msg, Backport.ISO_8859_1);
     StringBuilder sb = new StringBuilder(msgBinary.length);
     for (int i = 0, c = msgBinary.length; i < c; i++) {
       char ch = (char) (msgBinary[i] & 0xff);
