--- conflicted
+++ resolved
@@ -414,12 +414,7 @@
   }
 
   public String toString(String setString, String unsetString) {
-<<<<<<< HEAD
-    String lineSeparator = System.getProperty("line.separator");
-	return toString(setString, unsetString, lineSeparator);
-=======
     return toString(setString, unsetString, "\n");
->>>>>>> 295cac5b
   }
 
   /**
