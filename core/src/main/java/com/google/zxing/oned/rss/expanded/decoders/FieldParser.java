--- conflicted
+++ resolved
@@ -191,13 +191,8 @@
   private FieldParser() {
   }
 
-<<<<<<< HEAD
-  static String parseFieldsInGeneralPurpose(String rawInformation) throws NotFoundException{
+  static String parseFieldsInGeneralPurpose(String rawInformation) throws NotFoundException {
     if (Backport.isEmpty(rawInformation)) {
-=======
-  static String parseFieldsInGeneralPurpose(String rawInformation) throws NotFoundException {
-    if (rawInformation.isEmpty()) {
->>>>>>> 87f00d41
       return null;
     }
 
