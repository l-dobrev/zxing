/*
 * Copyright 2006 Jeremias Maerki in part, and ZXing Authors in part
 *
 * Licensed under the Apache License, Version 2.0 (the "License");
 * you may not use this file except in compliance with the License.
 * You may obtain a copy of the License at
 *
 * http://www.apache.org/licenses/LICENSE-2.0
 *
 * Unless required by applicable law or agreed to in writing, software
 * distributed under the License is distributed on an "AS IS" BASIS,
 * WITHOUT WARRANTIES OR CONDITIONS OF ANY KIND, either express or implied.
 * See the License for the specific language governing permissions and
 * limitations under the License.
 */

/*
 * This file has been modified from its original form in Barcode4J.
 */

package com.google.zxing.pdf417.encoder;

import com.google.zxing.Backport;
import com.google.zxing.WriterException;
import com.google.zxing.common.CharacterSetECI;

import java.math.BigInteger;
import java.nio.charset.Charset;
import java.nio.charset.CharsetEncoder;
import java.util.Arrays;

/**
 * PDF417 high-level encoder following the algorithm described in ISO/IEC 15438:2001(E) in
 * annex P.
 */
final class PDF417HighLevelEncoder {

  /**
   * code for Text compaction
   */
  private static final int TEXT_COMPACTION = 0;

  /**
   * code for Byte compaction
   */
  private static final int BYTE_COMPACTION = 1;

  /**
   * code for Numeric compaction
   */
  private static final int NUMERIC_COMPACTION = 2;

  /**
   * Text compaction submode Alpha
   */
  private static final int SUBMODE_ALPHA = 0;

  /**
   * Text compaction submode Lower
   */
  private static final int SUBMODE_LOWER = 1;

  /**
   * Text compaction submode Mixed
   */
  private static final int SUBMODE_MIXED = 2;

  /**
   * Text compaction submode Punctuation
   */
  private static final int SUBMODE_PUNCTUATION = 3;

  /**
   * mode latch to Text Compaction mode
   */
  private static final int LATCH_TO_TEXT = 900;

  /**
   * mode latch to Byte Compaction mode (number of characters NOT a multiple of 6)
   */
  private static final int LATCH_TO_BYTE_PADDED = 901;

  /**
   * mode latch to Numeric Compaction mode
   */
  private static final int LATCH_TO_NUMERIC = 902;

  /**
   * mode shift to Byte Compaction mode
   */
  private static final int SHIFT_TO_BYTE = 913;

  /**
   * mode latch to Byte Compaction mode (number of characters a multiple of 6)
   */
  private static final int LATCH_TO_BYTE = 924;

  /**
   * identifier for a user defined Extended Channel Interpretation (ECI)
   */
  private static final int ECI_USER_DEFINED = 925;
  
  /**
   * identifier for a general purpose ECO format
   */
  private static final int ECI_GENERAL_PURPOSE = 926;
  
  /** 
   * identifier for an ECI of a character set of code page
   */
  private static final int ECI_CHARSET = 927;

  /**
   * Raw code table for text compaction Mixed sub-mode
   */
  private static final byte[] TEXT_MIXED_RAW = {
      48, 49, 50, 51, 52, 53, 54, 55, 56, 57, 38, 13, 9, 44, 58,
      35, 45, 46, 36, 47, 43, 37, 42, 61, 94, 0, 32, 0, 0, 0};

  /**
   * Raw code table for text compaction: Punctuation sub-mode
   */
  private static final byte[] TEXT_PUNCTUATION_RAW = {
      59, 60, 62, 64, 91, 92, 93, 95, 96, 126, 33, 13, 9, 44, 58,
      10, 45, 46, 36, 47, 34, 124, 42, 40, 41, 63, 123, 125, 39, 0};

  private static final byte[] MIXED = new byte[128];
  private static final byte[] PUNCTUATION = new byte[128];

  private static final Charset DEFAULT_ENCODING = Charset.forName("ISO-8859-1");

  private PDF417HighLevelEncoder() {
  }

  static {
    //Construct inverse lookups
    Arrays.fill(MIXED, (byte) -1);
    for (int i = 0; i < TEXT_MIXED_RAW.length; i++) {
      byte b = TEXT_MIXED_RAW[i];
      if (b > 0) {
        MIXED[b] = (byte) i;
      }
    }
    Arrays.fill(PUNCTUATION, (byte) -1);
    for (int i = 0; i < TEXT_PUNCTUATION_RAW.length; i++) {
      byte b = TEXT_PUNCTUATION_RAW[i];
      if (b > 0) {
        PUNCTUATION[b] = (byte) i;
      }
    }
  }

  /**
   * Performs high-level encoding of a PDF417 message using the algorithm described in annex P
   * of ISO/IEC 15438:2001(E). If byte compaction has been selected, then only byte compaction
   * is used.
   *
   * @param msg the message
   * @param compaction compaction mode to use
   * @param encoding character encoding used to encode in default or byte compaction
   *  or {@code null} for default / not applicable
   * @return the encoded message (the char values range from 0 to 928)
   */
  static String encodeHighLevel(String msg, Compaction compaction, Charset encoding) throws WriterException {

    //the codewords 0..928 are encoded as Unicode characters
    StringBuilder sb = new StringBuilder(msg.length());

    if (encoding == null) {
      encoding = DEFAULT_ENCODING;
    } else if (!DEFAULT_ENCODING.equals(encoding)) {
      CharacterSetECI eci = CharacterSetECI.getCharacterSetECIByName(encoding.name());
      if (eci != null) {
        encodingECI(eci.getValue(), sb);
      }
    }

    int len = msg.length();
    int p = 0;
    int textSubMode = SUBMODE_ALPHA;

    // User selected encoding mode
<<<<<<< HEAD
    if (compaction == Compaction.TEXT) {
      encodeText(msg, p, len, sb, textSubMode);

    } else if (compaction == Compaction.BYTE) {
      byte[] bytes = Backport.getBytes(msg, encoding);
      encodeBinary(bytes, p, bytes.length, BYTE_COMPACTION, sb);

    } else if (compaction == Compaction.NUMERIC) {
      sb.append((char) LATCH_TO_NUMERIC);
      encodeNumeric(msg, p, len, sb);

    } else {
      int encodingMode = TEXT_COMPACTION; //Default mode, see 4.4.2.1
      while (p < len) {
        int n = determineConsecutiveDigitCount(msg, p);
        if (n >= 13) {
          sb.append((char) LATCH_TO_NUMERIC);
          encodingMode = NUMERIC_COMPACTION;
          textSubMode = SUBMODE_ALPHA; //Reset after latch
          encodeNumeric(msg, p, n, sb);
          p += n;
        } else {
          int t = determineConsecutiveTextCount(msg, p);
          if (t >= 5 || n == len) {
            if (encodingMode != TEXT_COMPACTION) {
              sb.append((char) LATCH_TO_TEXT);
              encodingMode = TEXT_COMPACTION;
              textSubMode = SUBMODE_ALPHA; //start with submode alpha after latch
            }
            textSubMode = encodeText(msg, p, t, sb, textSubMode);
            p += t;
          } else {
            int b = determineConsecutiveBinaryCount(msg, p, encoding);
            if (b == 0) {
              b = 1;
            }
            byte[] bytes = Backport.getBytes(msg.substring(p, p + b), encoding);
            if (bytes.length == 1 && encodingMode == TEXT_COMPACTION) {
              //Switch for one byte (instead of latch)
              encodeBinary(bytes, 0, 1, TEXT_COMPACTION, sb);
=======
    switch (compaction) {
      case TEXT:
        encodeText(msg, p, len, sb, textSubMode);
        break;
      case BYTE:
        byte[] msgBytes = msg.getBytes(encoding);
        encodeBinary(msgBytes, p, msgBytes.length, BYTE_COMPACTION, sb);
        break;
      case NUMERIC:
        sb.append((char) LATCH_TO_NUMERIC);
        encodeNumeric(msg, p, len, sb);
        break;
      default:
        int encodingMode = TEXT_COMPACTION; //Default mode, see 4.4.2.1
        while (p < len) {
          int n = determineConsecutiveDigitCount(msg, p);
          if (n >= 13) {
            sb.append((char) LATCH_TO_NUMERIC);
            encodingMode = NUMERIC_COMPACTION;
            textSubMode = SUBMODE_ALPHA; //Reset after latch
            encodeNumeric(msg, p, n, sb);
            p += n;
          } else {
            int t = determineConsecutiveTextCount(msg, p);
            if (t >= 5 || n == len) {
              if (encodingMode != TEXT_COMPACTION) {
                sb.append((char) LATCH_TO_TEXT);
                encodingMode = TEXT_COMPACTION;
                textSubMode = SUBMODE_ALPHA; //start with submode alpha after latch
              }
              textSubMode = encodeText(msg, p, t, sb, textSubMode);
              p += t;
>>>>>>> cdf4fe51
            } else {
              int b = determineConsecutiveBinaryCount(msg, p, encoding);
              if (b == 0) {
                b = 1;
              }
              byte[] bytes = msg.substring(p, p + b).getBytes(encoding);
              if (bytes.length == 1 && encodingMode == TEXT_COMPACTION) {
                //Switch for one byte (instead of latch)
                encodeBinary(bytes, 0, 1, TEXT_COMPACTION, sb);
              } else {
                //Mode latch performed by encodeBinary()
                encodeBinary(bytes, 0, bytes.length, encodingMode, sb);
                encodingMode = BYTE_COMPACTION;
                textSubMode = SUBMODE_ALPHA; //Reset after latch
              }
              p += b;
            }
          }
        }
        break;
    }

    return sb.toString();
  }

  /**
   * Encode parts of the message using Text Compaction as described in ISO/IEC 15438:2001(E),
   * chapter 4.4.2.
   *
   * @param msg            the message
   * @param startpos       the start position within the message
   * @param count          the number of characters to encode
   * @param sb             receives the encoded codewords
   * @param initialSubmode should normally be SUBMODE_ALPHA
   * @return the text submode in which this method ends
   */
  private static int encodeText(CharSequence msg,
                                int startpos,
                                int count,
                                StringBuilder sb,
                                int initialSubmode) {
    StringBuilder tmp = new StringBuilder(count);
    int submode = initialSubmode;
    int idx = 0;
    while (true) {
      char ch = msg.charAt(startpos + idx);
      switch (submode) {
        case SUBMODE_ALPHA:
          if (isAlphaUpper(ch)) {
            if (ch == ' ') {
              tmp.append((char) 26); //space
            } else {
              tmp.append((char) (ch - 65));
            }
          } else {
            if (isAlphaLower(ch)) {
              submode = SUBMODE_LOWER;
              tmp.append((char) 27); //ll
              continue;
            } else if (isMixed(ch)) {
              submode = SUBMODE_MIXED;
              tmp.append((char) 28); //ml
              continue;
            } else {
              tmp.append((char) 29); //ps
              tmp.append((char) PUNCTUATION[ch]);
              break;
            }
          }
          break;
        case SUBMODE_LOWER:
          if (isAlphaLower(ch)) {
            if (ch == ' ') {
              tmp.append((char) 26); //space
            } else {
              tmp.append((char) (ch - 97));
            }
          } else {
            if (isAlphaUpper(ch)) {
              tmp.append((char) 27); //as
              tmp.append((char) (ch - 65));
              //space cannot happen here, it is also in "Lower"
              break;
            } else if (isMixed(ch)) {
              submode = SUBMODE_MIXED;
              tmp.append((char) 28); //ml
              continue;
            } else {
              tmp.append((char) 29); //ps
              tmp.append((char) PUNCTUATION[ch]);
              break;
            }
          }
          break;
        case SUBMODE_MIXED:
          if (isMixed(ch)) {
            tmp.append((char) MIXED[ch]);
          } else {
            if (isAlphaUpper(ch)) {
              submode = SUBMODE_ALPHA;
              tmp.append((char) 28); //al
              continue;
            } else if (isAlphaLower(ch)) {
              submode = SUBMODE_LOWER;
              tmp.append((char) 27); //ll
              continue;
            } else {
              if (startpos + idx + 1 < count) {
                char next = msg.charAt(startpos + idx + 1);
                if (isPunctuation(next)) {
                  submode = SUBMODE_PUNCTUATION;
                  tmp.append((char) 25); //pl
                  continue;
                }
              }
              tmp.append((char) 29); //ps
              tmp.append((char) PUNCTUATION[ch]);
            }
          }
          break;
        default: //SUBMODE_PUNCTUATION
          if (isPunctuation(ch)) {
            tmp.append((char) PUNCTUATION[ch]);
          } else {
            submode = SUBMODE_ALPHA;
            tmp.append((char) 29); //al
            continue;
          }
      }
      idx++;
      if (idx >= count) {
        break;
      }
    }
    char h = 0;
    int len = tmp.length();
    for (int i = 0; i < len; i++) {
      boolean odd = (i % 2) != 0;
      if (odd) {
        h = (char) ((h * 30) + tmp.charAt(i));
        sb.append(h);
      } else {
        h = tmp.charAt(i);
      }
    }
    if ((len % 2) != 0) {
      sb.append((char) ((h * 30) + 29)); //ps
    }
    return submode;
  }

  /**
   * Encode parts of the message using Byte Compaction as described in ISO/IEC 15438:2001(E),
   * chapter 4.4.3. The Unicode characters will be converted to binary using the cp437
   * codepage.
   *
   * @param bytes     the message converted to a byte array
   * @param startpos  the start position within the message
   * @param count     the number of bytes to encode
   * @param startmode the mode from which this method starts
   * @param sb        receives the encoded codewords
   */
  private static void encodeBinary(byte[] bytes,
                                   int startpos,
                                   int count,
                                   int startmode,
                                   StringBuilder sb) {
    if (count == 1 && startmode == TEXT_COMPACTION) {
      sb.append((char) SHIFT_TO_BYTE);
    } else {
      if ((count % 6) == 0) {
        sb.append((char) LATCH_TO_BYTE);
      } else {
        sb.append((char) LATCH_TO_BYTE_PADDED);
      }
    }

    int idx = startpos;
    // Encode sixpacks
    if (count >= 6) {
      char[] chars = new char[5];
      while ((startpos + count - idx) >= 6) {
        long t = 0;
        for (int i = 0; i < 6; i++) {
          t <<= 8;
          t += bytes[idx + i] & 0xff;
        }
        for (int i = 0; i < 5; i++) {
          chars[i] = (char) (t % 900);
          t /= 900;
        }
        for (int i = chars.length - 1; i >= 0; i--) {
          sb.append(chars[i]);
        }
        idx += 6;
      }
    }
    //Encode rest (remaining n<5 bytes if any)
    for (int i = idx; i < startpos + count; i++) {
      int ch = bytes[i] & 0xff;
      sb.append((char) ch);
    }
  }

  private static void encodeNumeric(String msg, int startpos, int count, StringBuilder sb) {
    int idx = 0;
    StringBuilder tmp = new StringBuilder(count / 3 + 1);
    BigInteger num900 = BigInteger.valueOf(900);
    BigInteger num0 = BigInteger.valueOf(0);
    while (idx < count) {
      tmp.setLength(0);
      int len = Math.min(44, count - idx);
      String part = '1' + msg.substring(startpos + idx, startpos + idx + len);
      BigInteger bigint = new BigInteger(part);
      do {
        tmp.append((char) bigint.mod(num900).intValue());
        bigint = bigint.divide(num900);
      } while (!bigint.equals(num0));

      //Reverse temporary string
      for (int i = tmp.length() - 1; i >= 0; i--) {
        sb.append(tmp.charAt(i));
      }
      idx += len;
    }
  }


  private static boolean isDigit(char ch) {
    return ch >= '0' && ch <= '9';
  }

  private static boolean isAlphaUpper(char ch) {
    return ch == ' ' || (ch >= 'A' && ch <= 'Z');
  }

  private static boolean isAlphaLower(char ch) {
    return ch == ' ' || (ch >= 'a' && ch <= 'z');
  }

  private static boolean isMixed(char ch) {
    return MIXED[ch] != -1;
  }

  private static boolean isPunctuation(char ch) {
    return PUNCTUATION[ch] != -1;
  }

  private static boolean isText(char ch) {
    return ch == '\t' || ch == '\n' || ch == '\r' || (ch >= 32 && ch <= 126);
  }

  /**
   * Determines the number of consecutive characters that are encodable using numeric compaction.
   *
   * @param msg      the message
   * @param startpos the start position within the message
   * @return the requested character count
   */
  private static int determineConsecutiveDigitCount(CharSequence msg, int startpos) {
    int count = 0;
    int len = msg.length();
    int idx = startpos;
    if (idx < len) {
      char ch = msg.charAt(idx);
      while (isDigit(ch) && idx < len) {
        count++;
        idx++;
        if (idx < len) {
          ch = msg.charAt(idx);
        }
      }
    }
    return count;
  }

  /**
   * Determines the number of consecutive characters that are encodable using text compaction.
   *
   * @param msg      the message
   * @param startpos the start position within the message
   * @return the requested character count
   */
  private static int determineConsecutiveTextCount(CharSequence msg, int startpos) {
    int len = msg.length();
    int idx = startpos;
    while (idx < len) {
      char ch = msg.charAt(idx);
      int numericCount = 0;
      while (numericCount < 13 && isDigit(ch) && idx < len) {
        numericCount++;
        idx++;
        if (idx < len) {
          ch = msg.charAt(idx);
        }
      }
      if (numericCount >= 13) {
        return idx - startpos - numericCount;
      }
      if (numericCount > 0) {
        //Heuristic: All text-encodable chars or digits are binary encodable
        continue;
      }
      ch = msg.charAt(idx);

      //Check if character is encodable
      if (!isText(ch)) {
        break;
      }
      idx++;
    }
    return idx - startpos;
  }

  /**
   * Determines the number of consecutive characters that are encodable using binary compaction.
   *
   * @param msg      the message
   * @param startpos the start position within the message
   * @param encoding the charset used to convert the message to a byte array
   * @return the requested character count
   */
  private static int determineConsecutiveBinaryCount(String msg, int startpos, Charset encoding)
      throws WriterException {
    CharsetEncoder encoder = encoding.newEncoder();
    int len = msg.length();
    int idx = startpos;
    while (idx < len) {
      char ch = msg.charAt(idx);
      int numericCount = 0;

      while (numericCount < 13 && isDigit(ch)) {
        numericCount++;
        //textCount++;
        int i = idx + numericCount;
        if (i >= len) {
          break;
        }
        ch = msg.charAt(i);
      }
      if (numericCount >= 13) {
        return idx - startpos;
      }
      ch = msg.charAt(idx);

      if (!encoder.canEncode(ch)) {
        throw new WriterException("Non-encodable character detected: " + ch + " (Unicode: " + (int) ch + ')');
      }
      idx++;
    }
    return idx - startpos;
  }

  private static void encodingECI(int eci, StringBuilder sb) throws WriterException {
    if (eci >= 0 && eci < 900) {
      sb.append((char) ECI_CHARSET);
      sb.append((char) eci);
    } else if (eci < 810900) {
      sb.append((char) ECI_GENERAL_PURPOSE);
      sb.append((char) (eci / 900 - 1));
      sb.append((char) (eci % 900));
    } else if (eci < 811800) {
      sb.append((char) ECI_USER_DEFINED);
      sb.append((char) (810900 - eci));
    } else {
      throw new WriterException("ECI number not in valid range from 0..811799, but was " + eci);
    }
  }

}<|MERGE_RESOLUTION|>--- conflicted
+++ resolved
@@ -180,54 +180,12 @@
     int textSubMode = SUBMODE_ALPHA;
 
     // User selected encoding mode
-<<<<<<< HEAD
-    if (compaction == Compaction.TEXT) {
-      encodeText(msg, p, len, sb, textSubMode);
-
-    } else if (compaction == Compaction.BYTE) {
-      byte[] bytes = Backport.getBytes(msg, encoding);
-      encodeBinary(bytes, p, bytes.length, BYTE_COMPACTION, sb);
-
-    } else if (compaction == Compaction.NUMERIC) {
-      sb.append((char) LATCH_TO_NUMERIC);
-      encodeNumeric(msg, p, len, sb);
-
-    } else {
-      int encodingMode = TEXT_COMPACTION; //Default mode, see 4.4.2.1
-      while (p < len) {
-        int n = determineConsecutiveDigitCount(msg, p);
-        if (n >= 13) {
-          sb.append((char) LATCH_TO_NUMERIC);
-          encodingMode = NUMERIC_COMPACTION;
-          textSubMode = SUBMODE_ALPHA; //Reset after latch
-          encodeNumeric(msg, p, n, sb);
-          p += n;
-        } else {
-          int t = determineConsecutiveTextCount(msg, p);
-          if (t >= 5 || n == len) {
-            if (encodingMode != TEXT_COMPACTION) {
-              sb.append((char) LATCH_TO_TEXT);
-              encodingMode = TEXT_COMPACTION;
-              textSubMode = SUBMODE_ALPHA; //start with submode alpha after latch
-            }
-            textSubMode = encodeText(msg, p, t, sb, textSubMode);
-            p += t;
-          } else {
-            int b = determineConsecutiveBinaryCount(msg, p, encoding);
-            if (b == 0) {
-              b = 1;
-            }
-            byte[] bytes = Backport.getBytes(msg.substring(p, p + b), encoding);
-            if (bytes.length == 1 && encodingMode == TEXT_COMPACTION) {
-              //Switch for one byte (instead of latch)
-              encodeBinary(bytes, 0, 1, TEXT_COMPACTION, sb);
-=======
     switch (compaction) {
       case TEXT:
         encodeText(msg, p, len, sb, textSubMode);
         break;
       case BYTE:
-        byte[] msgBytes = msg.getBytes(encoding);
+        byte[] msgBytes = Backport.getBytes(msg, encoding);
         encodeBinary(msgBytes, p, msgBytes.length, BYTE_COMPACTION, sb);
         break;
       case NUMERIC:
@@ -254,13 +212,12 @@
               }
               textSubMode = encodeText(msg, p, t, sb, textSubMode);
               p += t;
->>>>>>> cdf4fe51
             } else {
               int b = determineConsecutiveBinaryCount(msg, p, encoding);
               if (b == 0) {
                 b = 1;
               }
-              byte[] bytes = msg.substring(p, p + b).getBytes(encoding);
+              byte[] bytes = Backport.getBytes(msg.substring(p, p + b), encoding);
               if (bytes.length == 1 && encodingMode == TEXT_COMPACTION) {
                 //Switch for one byte (instead of latch)
                 encodeBinary(bytes, 0, 1, TEXT_COMPACTION, sb);
