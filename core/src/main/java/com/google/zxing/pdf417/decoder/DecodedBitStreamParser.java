/*
 * Copyright 2009 ZXing authors
 *
 * Licensed under the Apache License, Version 2.0 (the "License");
 * you may not use this file except in compliance with the License.
 * You may obtain a copy of the License at
 *
 *      http://www.apache.org/licenses/LICENSE-2.0
 *
 * Unless required by applicable law or agreed to in writing, software
 * distributed under the License is distributed on an "AS IS" BASIS,
 * WITHOUT WARRANTIES OR CONDITIONS OF ANY KIND, either express or implied.
 * See the License for the specific language governing permissions and
 * limitations under the License.
 */

package com.google.zxing.pdf417.decoder;

import com.google.zxing.FormatException;
import com.google.zxing.Backport;
import com.google.zxing.common.CharacterSetECI;
import com.google.zxing.common.DecoderResult;
import com.google.zxing.pdf417.PDF417ResultMetadata;

import java.io.ByteArrayOutputStream;
import java.math.BigInteger;
import java.nio.charset.Charset;
<<<<<<< HEAD
=======
import java.nio.charset.StandardCharsets;
import java.util.Arrays;
>>>>>>> 1861cf4f

/**
 * <p>This class contains the methods for decoding the PDF417 codewords.</p>
 *
 * @author SITA Lab (kevin.osullivan@sita.aero)
 * @author Guenther Grau
 */
final class DecodedBitStreamParser {

  private enum Mode {
    ALPHA,
    LOWER,
    MIXED,
    PUNCT,
    ALPHA_SHIFT,
    PUNCT_SHIFT
  }

  private static final int TEXT_COMPACTION_MODE_LATCH = 900;
  private static final int BYTE_COMPACTION_MODE_LATCH = 901;
  private static final int NUMERIC_COMPACTION_MODE_LATCH = 902;
  private static final int BYTE_COMPACTION_MODE_LATCH_6 = 924;
  private static final int ECI_USER_DEFINED = 925;
  private static final int ECI_GENERAL_PURPOSE = 926;
  private static final int ECI_CHARSET = 927;
  private static final int BEGIN_MACRO_PDF417_CONTROL_BLOCK = 928;
  private static final int BEGIN_MACRO_PDF417_OPTIONAL_FIELD = 923;
  private static final int MACRO_PDF417_TERMINATOR = 922;
  private static final int MODE_SHIFT_TO_BYTE_COMPACTION_MODE = 913;
  private static final int MAX_NUMERIC_CODEWORDS = 15;

  private static final int PL = 25;
  private static final int LL = 27;
  private static final int AS = 27;
  private static final int ML = 28;
  private static final int AL = 28;
  private static final int PS = 29;
  private static final int PAL = 29;

  private static final char[] PUNCT_CHARS =
      ";<>@[\\]_`~!\r\t,:\n-.$/\"|*()?{}'".toCharArray();

  private static final char[] MIXED_CHARS =
      "0123456789&\r\t,:#-.$/+%*=^".toCharArray();

  /**
   * Table containing values for the exponent of 900.
   * This is used in the numeric compaction decode algorithm.
   */
  private static final BigInteger[] EXP900;
  static {
    EXP900 = new BigInteger[16];
    EXP900[0] = BigInteger.ONE;
    BigInteger nineHundred = BigInteger.valueOf(900);
    EXP900[1] = nineHundred;
    for (int i = 2; i < EXP900.length; i++) {
      EXP900[i] = EXP900[i - 1].multiply(nineHundred);
    }
  }

  private static final int NUMBER_OF_SEQUENCE_CODEWORDS = 2;

  private DecodedBitStreamParser() {
  }

  static DecoderResult decode(int[] codewords, String ecLevel) throws FormatException {
    StringBuilder result = new StringBuilder(codewords.length * 2);
    Charset encoding = StandardCharsets.ISO_8859_1;
    // Get compaction mode
    int codeIndex = 1;
    int code = codewords[codeIndex++];
    PDF417ResultMetadata resultMetadata = new PDF417ResultMetadata();
    while (codeIndex < codewords[0]) {
      switch (code) {
        case TEXT_COMPACTION_MODE_LATCH:
          codeIndex = textCompaction(codewords, codeIndex, result);
          break;
        case BYTE_COMPACTION_MODE_LATCH:
        case BYTE_COMPACTION_MODE_LATCH_6:
          codeIndex = byteCompaction(code, codewords, encoding, codeIndex, result);
          break;
        case MODE_SHIFT_TO_BYTE_COMPACTION_MODE:
          result.append((char) codewords[codeIndex++]);
          break;
        case NUMERIC_COMPACTION_MODE_LATCH:
          codeIndex = numericCompaction(codewords, codeIndex, result);
          break;
        case ECI_CHARSET:
          CharacterSetECI charsetECI =
              CharacterSetECI.getCharacterSetECIByValue(codewords[codeIndex++]);
          encoding = Charset.forName(charsetECI.name());
          break;
        case ECI_GENERAL_PURPOSE:
          // Can't do anything with generic ECI; skip its 2 characters
          codeIndex += 2;
          break;
        case ECI_USER_DEFINED:
          // Can't do anything with user ECI; skip its 1 character
          codeIndex ++;
          break;
        case BEGIN_MACRO_PDF417_CONTROL_BLOCK:
          codeIndex = decodeMacroBlock(codewords, codeIndex, resultMetadata);
          break;
        case BEGIN_MACRO_PDF417_OPTIONAL_FIELD:
        case MACRO_PDF417_TERMINATOR:
          // Should not see these outside a macro block
          throw FormatException.getFormatInstance();
        default:
          // Default to text compaction. During testing numerous barcodes
          // appeared to be missing the starting mode. In these cases defaulting
          // to text compaction seems to work.
          codeIndex--;
          codeIndex = textCompaction(codewords, codeIndex, result);
          break;
      }
      if (codeIndex < codewords.length) {
        code = codewords[codeIndex++];
      } else {
        throw FormatException.getFormatInstance();
      }
    }
    if (result.length() == 0) {
      throw FormatException.getFormatInstance();
    }
    DecoderResult decoderResult = new DecoderResult(null, result.toString(), null, ecLevel);
    decoderResult.setOther(resultMetadata);
    return decoderResult;
  }

  private static int decodeMacroBlock(int[] codewords, int codeIndex, PDF417ResultMetadata resultMetadata)
      throws FormatException {
    if (codeIndex + NUMBER_OF_SEQUENCE_CODEWORDS > codewords[0]) {
      // we must have at least two bytes left for the segment index
      throw FormatException.getFormatInstance();
    }
    int[] segmentIndexArray = new int[NUMBER_OF_SEQUENCE_CODEWORDS];
    for (int i = 0; i < NUMBER_OF_SEQUENCE_CODEWORDS; i++, codeIndex++) {
      segmentIndexArray[i] = codewords[codeIndex];
    }
    resultMetadata.setSegmentIndex(Integer.parseInt(decodeBase900toBase10(segmentIndexArray,
        NUMBER_OF_SEQUENCE_CODEWORDS)));

    StringBuilder fileId = new StringBuilder();
    codeIndex = textCompaction(codewords, codeIndex, fileId);
    resultMetadata.setFileId(fileId.toString());

    switch (codewords[codeIndex]) {
      case BEGIN_MACRO_PDF417_OPTIONAL_FIELD:
        codeIndex++;
        int[] additionalOptionCodeWords = new int[codewords[0] - codeIndex];
        int additionalOptionCodeWordsIndex = 0;

        boolean end = false;
        while ((codeIndex < codewords[0]) && !end) {
          int code = codewords[codeIndex++];
          if (code < TEXT_COMPACTION_MODE_LATCH) {
            additionalOptionCodeWords[additionalOptionCodeWordsIndex++] = code;
          } else {
            switch (code) {
              case MACRO_PDF417_TERMINATOR:
                resultMetadata.setLastSegment(true);
                codeIndex++;
                end = true;
                break;
              default:
                throw FormatException.getFormatInstance();
            }
          }
        }
        resultMetadata.setOptionalData(Backport.copyOf(additionalOptionCodeWords, additionalOptionCodeWordsIndex));
        break;
      case MACRO_PDF417_TERMINATOR:
        resultMetadata.setLastSegment(true);
        codeIndex++;
        break;
    }

    return codeIndex;
  }

  /**
   * Text Compaction mode (see 5.4.1.5) permits all printable ASCII characters to be
   * encoded, i.e. values 32 - 126 inclusive in accordance with ISO/IEC 646 (IRV), as
   * well as selected control characters.
   *
   * @param codewords The array of codewords (data + error)
   * @param codeIndex The current index into the codeword array.
   * @param result    The decoded data is appended to the result.
   * @return The next index into the codeword array.
   */
  private static int textCompaction(int[] codewords, int codeIndex, StringBuilder result) {
    // 2 character per codeword
    int[] textCompactionData = new int[(codewords[0] - codeIndex) * 2];
    // Used to hold the byte compaction value if there is a mode shift
    int[] byteCompactionData = new int[(codewords[0] - codeIndex) * 2];

    int index = 0;
    boolean end = false;
    while ((codeIndex < codewords[0]) && !end) {
      int code = codewords[codeIndex++];
      if (code < TEXT_COMPACTION_MODE_LATCH) {
        textCompactionData[index] = code / 30;
        textCompactionData[index + 1] = code % 30;
        index += 2;
      } else {
        switch (code) {
          case TEXT_COMPACTION_MODE_LATCH:
            // reinitialize text compaction mode to alpha sub mode
            textCompactionData[index++] = TEXT_COMPACTION_MODE_LATCH;
            break;
          case BYTE_COMPACTION_MODE_LATCH:
          case BYTE_COMPACTION_MODE_LATCH_6:
          case NUMERIC_COMPACTION_MODE_LATCH:
          case BEGIN_MACRO_PDF417_CONTROL_BLOCK:
          case BEGIN_MACRO_PDF417_OPTIONAL_FIELD:
          case MACRO_PDF417_TERMINATOR:
            codeIndex--;
            end = true;
            break;
          case MODE_SHIFT_TO_BYTE_COMPACTION_MODE:
            // The Mode Shift codeword 913 shall cause a temporary
            // switch from Text Compaction mode to Byte Compaction mode.
            // This switch shall be in effect for only the next codeword,
            // after which the mode shall revert to the prevailing sub-mode
            // of the Text Compaction mode. Codeword 913 is only available
            // in Text Compaction mode; its use is described in 5.4.2.4.
            textCompactionData[index] = MODE_SHIFT_TO_BYTE_COMPACTION_MODE;
            code = codewords[codeIndex++];
            byteCompactionData[index] = code;
            index++;
            break;
        }
      }
    }
    decodeTextCompaction(textCompactionData, byteCompactionData, index, result);
    return codeIndex;
  }

  /**
   * The Text Compaction mode includes all the printable ASCII characters
   * (i.e. values from 32 to 126) and three ASCII control characters: HT or tab
   * (ASCII value 9), LF or line feed (ASCII value 10), and CR or carriage
   * return (ASCII value 13). The Text Compaction mode also includes various latch
   * and shift characters which are used exclusively within the mode. The Text
   * Compaction mode encodes up to 2 characters per codeword. The compaction rules
   * for converting data into PDF417 codewords are defined in 5.4.2.2. The sub-mode
   * switches are defined in 5.4.2.3.
   *
   * @param textCompactionData The text compaction data.
   * @param byteCompactionData The byte compaction data if there
   *                           was a mode shift.
   * @param length             The size of the text compaction and byte compaction data.
   * @param result             The decoded data is appended to the result.
   */
  private static void decodeTextCompaction(int[] textCompactionData,
                                           int[] byteCompactionData,
                                           int length,
                                           StringBuilder result) {
    // Beginning from an initial state of the Alpha sub-mode
    // The default compaction mode for PDF417 in effect at the start of each symbol shall always be Text
    // Compaction mode Alpha sub-mode (uppercase alphabetic). A latch codeword from another mode to the Text
    // Compaction mode shall always switch to the Text Compaction Alpha sub-mode.
    Mode subMode = Mode.ALPHA;
    Mode priorToShiftMode = Mode.ALPHA;
    int i = 0;
    while (i < length) {
      int subModeCh = textCompactionData[i];
      char ch = 0;
      switch (subMode) {
        case ALPHA:
          // Alpha (uppercase alphabetic)
          if (subModeCh < 26) {
            // Upper case Alpha Character
            ch = (char) ('A' + subModeCh);
          } else {
            switch (subModeCh) {
              case 26:
                ch = ' ';
                break;
              case LL:
                subMode = Mode.LOWER;
                break;
              case ML:
                subMode = Mode.MIXED;
                break;
              case PS:
                // Shift to punctuation
                priorToShiftMode = subMode;
                subMode = Mode.PUNCT_SHIFT;
                break;
              case MODE_SHIFT_TO_BYTE_COMPACTION_MODE:
                result.append((char) byteCompactionData[i]);
                break;
              case TEXT_COMPACTION_MODE_LATCH:
                subMode = Mode.ALPHA;
                break;
            }
          }
          break;

        case LOWER:
          // Lower (lowercase alphabetic)
          if (subModeCh < 26) {
            ch = (char) ('a' + subModeCh);
          } else {
            switch (subModeCh) {
              case 26:
                ch = ' ';
                break;
              case AS:
                // Shift to alpha
                priorToShiftMode = subMode;
                subMode = Mode.ALPHA_SHIFT;
                break;
              case ML:
                subMode = Mode.MIXED;
                break;
              case PS:
                // Shift to punctuation
                priorToShiftMode = subMode;
                subMode = Mode.PUNCT_SHIFT;
                break;
              case MODE_SHIFT_TO_BYTE_COMPACTION_MODE:
                // TODO Does this need to use the current character encoding? See other occurrences below
                result.append((char) byteCompactionData[i]);
                break;
              case TEXT_COMPACTION_MODE_LATCH:
                subMode = Mode.ALPHA;
                break;
            }
          }
          break;

        case MIXED:
          // Mixed (numeric and some punctuation)
          if (subModeCh < PL) {
            ch = MIXED_CHARS[subModeCh];
          } else {
            switch (subModeCh) {
              case PL:
                subMode = Mode.PUNCT;
                break;
              case 26:
                ch = ' ';
                break;
              case LL:
                subMode = Mode.LOWER;
                break;
              case AL:
                subMode = Mode.ALPHA;
                break;
              case PS:
                // Shift to punctuation
                priorToShiftMode = subMode;
                subMode = Mode.PUNCT_SHIFT;
                break;
              case MODE_SHIFT_TO_BYTE_COMPACTION_MODE:
                result.append((char) byteCompactionData[i]);
                break;
              case TEXT_COMPACTION_MODE_LATCH:
                subMode = Mode.ALPHA;
                break;
            }
          }
          break;

        case PUNCT:
          // Punctuation
          if (subModeCh < PAL) {
            ch = PUNCT_CHARS[subModeCh];
          } else {
            switch (subModeCh) {
              case PAL:
                subMode = Mode.ALPHA;
                break;
              case MODE_SHIFT_TO_BYTE_COMPACTION_MODE:
                result.append((char) byteCompactionData[i]);
                break;
              case TEXT_COMPACTION_MODE_LATCH:
                subMode = Mode.ALPHA;
                break;
            }
          }
          break;

        case ALPHA_SHIFT:
          // Restore sub-mode
          subMode = priorToShiftMode;
          if (subModeCh < 26) {
            ch = (char) ('A' + subModeCh);
          } else {
            switch (subModeCh) {
              case 26:
                ch = ' ';
                break;
              case TEXT_COMPACTION_MODE_LATCH:
                subMode = Mode.ALPHA;
                break;
            }
          }
          break;

        case PUNCT_SHIFT:
          // Restore sub-mode
          subMode = priorToShiftMode;
          if (subModeCh < PAL) {
            ch = PUNCT_CHARS[subModeCh];
          } else {
            switch (subModeCh) {
              case PAL:
                subMode = Mode.ALPHA;
                break;
              case MODE_SHIFT_TO_BYTE_COMPACTION_MODE:
                // PS before Shift-to-Byte is used as a padding character,
                // see 5.4.2.4 of the specification
                result.append((char) byteCompactionData[i]);
                break;
              case TEXT_COMPACTION_MODE_LATCH:
                subMode = Mode.ALPHA;
                break;
            }
          }
          break;
      }
      if (ch != 0) {
        // Append decoded character to result
        result.append(ch);
      }
      i++;
    }
  }

  /**
   * Byte Compaction mode (see 5.4.3) permits all 256 possible 8-bit byte values to be encoded.
   * This includes all ASCII characters value 0 to 127 inclusive and provides for international
   * character set support.
   *
   * @param mode      The byte compaction mode i.e. 901 or 924
   * @param codewords The array of codewords (data + error)
   * @param encoding  Currently active character encoding
   * @param codeIndex The current index into the codeword array.
   * @param result    The decoded data is appended to the result.
   * @return The next index into the codeword array.
   */
  private static int byteCompaction(int mode,
                                    int[] codewords,
                                    Charset encoding,
                                    int codeIndex,
                                    StringBuilder result) {
    ByteArrayOutputStream decodedBytes = new ByteArrayOutputStream();
    int count = 0;
    long value = 0;
    boolean end = false;

    switch (mode) {
      case BYTE_COMPACTION_MODE_LATCH:
        // Total number of Byte Compaction characters to be encoded
        // is not a multiple of 6

        int[] byteCompactedCodewords = new int[6];
        int nextCode = codewords[codeIndex++];
        while ((codeIndex < codewords[0]) && !end) {
          byteCompactedCodewords[count++] = nextCode;
          // Base 900
          value = 900 * value + nextCode;
          nextCode = codewords[codeIndex++];
          // perhaps it should be ok to check only nextCode >= TEXT_COMPACTION_MODE_LATCH
          switch (nextCode) {
            case TEXT_COMPACTION_MODE_LATCH:
            case BYTE_COMPACTION_MODE_LATCH:
            case NUMERIC_COMPACTION_MODE_LATCH:
            case BYTE_COMPACTION_MODE_LATCH_6:
            case BEGIN_MACRO_PDF417_CONTROL_BLOCK:
            case BEGIN_MACRO_PDF417_OPTIONAL_FIELD:
            case MACRO_PDF417_TERMINATOR:
              codeIndex--;
              end = true;
              break;
            default:
              if ((count % 5 == 0) && (count > 0)) {
                // Decode every 5 codewords
                // Convert to Base 256
                for (int j = 0; j < 6; ++j) {
                  decodedBytes.write((byte) (value >> (8 * (5 - j))));
                }
                value = 0;
                count = 0;
              }
              break;
          }
        }

        // if the end of all codewords is reached the last codeword needs to be added
        if (codeIndex == codewords[0] && nextCode < TEXT_COMPACTION_MODE_LATCH) {
          byteCompactedCodewords[count++] = nextCode;
        }

        // If Byte Compaction mode is invoked with codeword 901,
        // the last group of codewords is interpreted directly
        // as one byte per codeword, without compaction.
        for (int i = 0; i < count; i++) {
          decodedBytes.write((byte) byteCompactedCodewords[i]);
        }

        break;

      case BYTE_COMPACTION_MODE_LATCH_6:
        // Total number of Byte Compaction characters to be encoded
        // is an integer multiple of 6
        while (codeIndex < codewords[0] && !end) {
          int code = codewords[codeIndex++];
          if (code < TEXT_COMPACTION_MODE_LATCH) {
            count++;
            // Base 900
            value = 900 * value + code;
          } else {
            switch (code) {
              case TEXT_COMPACTION_MODE_LATCH:
              case BYTE_COMPACTION_MODE_LATCH:
              case NUMERIC_COMPACTION_MODE_LATCH:
              case BYTE_COMPACTION_MODE_LATCH_6:
              case BEGIN_MACRO_PDF417_CONTROL_BLOCK:
              case BEGIN_MACRO_PDF417_OPTIONAL_FIELD:
              case MACRO_PDF417_TERMINATOR:
                codeIndex--;
                end = true;
                break;
            }
          }
          if ((count % 5 == 0) && (count > 0)) {
            // Decode every 5 codewords
            // Convert to Base 256
            for (int j = 0; j < 6; ++j) {
              decodedBytes.write((byte) (value >> (8 * (5 - j))));
            }
            value = 0;
            count = 0;
          }
        }
        break;
    }
    result.append(Backport.getString(decodedBytes.toByteArray(), encoding));
    return codeIndex;
  }

  /**
   * Numeric Compaction mode (see 5.4.4) permits efficient encoding of numeric data strings.
   *
   * @param codewords The array of codewords (data + error)
   * @param codeIndex The current index into the codeword array.
   * @param result    The decoded data is appended to the result.
   * @return The next index into the codeword array.
   */
  private static int numericCompaction(int[] codewords, int codeIndex, StringBuilder result) throws FormatException {
    int count = 0;
    boolean end = false;

    int[] numericCodewords = new int[MAX_NUMERIC_CODEWORDS];

    while (codeIndex < codewords[0] && !end) {
      int code = codewords[codeIndex++];
      if (codeIndex == codewords[0]) {
        end = true;
      }
      if (code < TEXT_COMPACTION_MODE_LATCH) {
        numericCodewords[count] = code;
        count++;
      } else {
        switch (code) {
          case TEXT_COMPACTION_MODE_LATCH:
          case BYTE_COMPACTION_MODE_LATCH:
          case BYTE_COMPACTION_MODE_LATCH_6:
          case BEGIN_MACRO_PDF417_CONTROL_BLOCK:
          case BEGIN_MACRO_PDF417_OPTIONAL_FIELD:
          case MACRO_PDF417_TERMINATOR:
            codeIndex--;
            end = true;
            break;
        }
      }
      if ((count % MAX_NUMERIC_CODEWORDS == 0 || code == NUMERIC_COMPACTION_MODE_LATCH || end) && count > 0) {
        // Re-invoking Numeric Compaction mode (by using codeword 902
        // while in Numeric Compaction mode) serves  to terminate the
        // current Numeric Compaction mode grouping as described in 5.4.4.2,
        // and then to start a new one grouping.
        result.append(decodeBase900toBase10(numericCodewords, count));
        count = 0;
      }
    }
    return codeIndex;
  }

  /**
   * Convert a list of Numeric Compacted codewords from Base 900 to Base 10.
   *
   * @param codewords The array of codewords
   * @param count     The number of codewords
   * @return The decoded string representing the Numeric data.
   */
  /*
     EXAMPLE
     Encode the fifteen digit numeric string 000213298174000
     Prefix the numeric string with a 1 and set the initial value of
     t = 1 000 213 298 174 000
     Calculate codeword 0
     d0 = 1 000 213 298 174 000 mod 900 = 200

     t = 1 000 213 298 174 000 div 900 = 1 111 348 109 082
     Calculate codeword 1
     d1 = 1 111 348 109 082 mod 900 = 282

     t = 1 111 348 109 082 div 900 = 1 234 831 232
     Calculate codeword 2
     d2 = 1 234 831 232 mod 900 = 632

     t = 1 234 831 232 div 900 = 1 372 034
     Calculate codeword 3
     d3 = 1 372 034 mod 900 = 434

     t = 1 372 034 div 900 = 1 524
     Calculate codeword 4
     d4 = 1 524 mod 900 = 624

     t = 1 524 div 900 = 1
     Calculate codeword 5
     d5 = 1 mod 900 = 1
     t = 1 div 900 = 0
     Codeword sequence is: 1, 624, 434, 632, 282, 200

     Decode the above codewords involves
       1 x 900 power of 5 + 624 x 900 power of 4 + 434 x 900 power of 3 +
     632 x 900 power of 2 + 282 x 900 power of 1 + 200 x 900 power of 0 = 1000213298174000

     Remove leading 1 =>  Result is 000213298174000
   */
  private static String decodeBase900toBase10(int[] codewords, int count) throws FormatException {
    BigInteger result = BigInteger.ZERO;
    for (int i = 0; i < count; i++) {
      result = result.add(EXP900[count - i - 1].multiply(BigInteger.valueOf(codewords[i])));
    }
    String resultString = result.toString();
    if (resultString.charAt(0) != '1') {
      throw FormatException.getFormatInstance();
    }
    return resultString.substring(1);
  }

}<|MERGE_RESOLUTION|>--- conflicted
+++ resolved
@@ -25,11 +25,6 @@
 import java.io.ByteArrayOutputStream;
 import java.math.BigInteger;
 import java.nio.charset.Charset;
-<<<<<<< HEAD
-=======
-import java.nio.charset.StandardCharsets;
-import java.util.Arrays;
->>>>>>> 1861cf4f
 
 /**
  * <p>This class contains the methods for decoding the PDF417 codewords.</p>
@@ -97,7 +92,7 @@
 
   static DecoderResult decode(int[] codewords, String ecLevel) throws FormatException {
     StringBuilder result = new StringBuilder(codewords.length * 2);
-    Charset encoding = StandardCharsets.ISO_8859_1;
+    Charset encoding = Backport.ISO_8859_1;
     // Get compaction mode
     int codeIndex = 1;
     int code = codewords[codeIndex++];
