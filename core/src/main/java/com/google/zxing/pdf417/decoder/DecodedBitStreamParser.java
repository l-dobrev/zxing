--- conflicted
+++ resolved
@@ -17,21 +17,14 @@
 package com.google.zxing.pdf417.decoder;
 
 import com.google.zxing.FormatException;
-<<<<<<< HEAD
 import com.google.zxing.Backport;
-=======
 import com.google.zxing.common.CharacterSetECI;
->>>>>>> 583cff42
 import com.google.zxing.common.DecoderResult;
 import com.google.zxing.pdf417.PDF417ResultMetadata;
 
 import java.io.ByteArrayOutputStream;
 import java.math.BigInteger;
-<<<<<<< HEAD
-=======
 import java.nio.charset.Charset;
-import java.util.Arrays;
->>>>>>> 583cff42
 
 /**
  * <p>This class contains the methods for decoding the PDF417 codewords.</p>
@@ -536,7 +529,7 @@
         }
       }
     }
-    result.append(new String(decodedBytes.toByteArray(), encoding));
+    result.append(Backport.getString(decodedBytes.toByteArray(), encoding));
     return codeIndex;
   }
 
