/*
 * Copyright 2007 ZXing authors
 *
 * Licensed under the Apache License, Version 2.0 (the "License");
 * you may not use this file except in compliance with the License.
 * You may obtain a copy of the License at
 *
 *      http://www.apache.org/licenses/LICENSE-2.0
 *
 * Unless required by applicable law or agreed to in writing, software
 * distributed under the License is distributed on an "AS IS" BASIS,
 * WITHOUT WARRANTIES OR CONDITIONS OF ANY KIND, either express or implied.
 * See the License for the specific language governing permissions and
 * limitations under the License.
 */

package com.google.zxing.qrcode.decoder;

import com.google.zxing.DecodeHintType;
import com.google.zxing.FormatException;
import com.google.zxing.common.BitSource;
import com.google.zxing.common.CharacterSetECI;
import com.google.zxing.common.DecoderResult;
import com.google.zxing.common.StringUtils;

import java.io.UnsupportedEncodingException;
import java.util.ArrayList;
import java.util.Collection;
import java.util.List;
import java.util.Map;

/**
 * <p>QR Codes can encode text as bits in one of several modes, and can use multiple modes
 * in one QR Code. This class decodes the bits back into text.</p>
 *
 * <p>See ISO 18004:2006, 6.4.3 - 6.4.7</p>
 *
 * @author Sean Owen
 */
final class DecodedBitStreamParser {

  /**
   * See ISO 18004:2006, 6.4.4 Table 5
   */
  private static final char[] ALPHANUMERIC_CHARS = {
      '0', '1', '2', '3', '4', '5', '6', '7', '8', '9', 'A', 'B',
      'C', 'D', 'E', 'F', 'G', 'H', 'I', 'J', 'K', 'L', 'M', 'N',
      'O', 'P', 'Q', 'R', 'S', 'T', 'U', 'V', 'W', 'X', 'Y', 'Z',
      ' ', '$', '%', '*', '+', '-', '.', '/', ':'
  };
  private static final int GB2312_SUBSET = 1;

  private DecodedBitStreamParser() {
  }

  static DecoderResult decode(byte[] bytes,
                              Version version,
                              ErrorCorrectionLevel ecLevel,
                              Map<DecodeHintType,?> hints) throws FormatException {
    BitSource bits = new BitSource(bytes);
    StringBuilder result = new StringBuilder(50);
<<<<<<< HEAD
    List<byte[]> byteSegments = new ArrayList<byte[]>(1);
=======
    List<byte[]> byteSegments = new ArrayList<>(1);
    int symbolSequence = -1;
    int parityData = -1;
    
>>>>>>> fe555e00
    try {
      CharacterSetECI currentCharacterSetECI = null;
      boolean fc1InEffect = false;
      Mode mode;
      do {
        // While still another segment to read...
        if (bits.available() < 4) {
          // OK, assume we're done. Really, a TERMINATOR mode should have been recorded here
          mode = Mode.TERMINATOR;
        } else {
          mode = Mode.forBits(bits.readBits(4)); // mode is encoded by 4 bits
        }
        if (mode != Mode.TERMINATOR) {
          if (mode == Mode.FNC1_FIRST_POSITION || mode == Mode.FNC1_SECOND_POSITION) {
            // We do little with FNC1 except alter the parsed result a bit according to the spec
            fc1InEffect = true;
          } else if (mode == Mode.STRUCTURED_APPEND) {
            if (bits.available() < 16) {
              throw FormatException.getFormatInstance();
            }
            // sequence number and parity is added later to the result metadata
            // Read next 8 bits (symbol sequence #) and 8 bits (parity data), then continue
            symbolSequence = bits.readBits(8);
            parityData = bits.readBits(8);
          } else if (mode == Mode.ECI) {
            // Count doesn't apply to ECI
            int value = parseECIValue(bits);
            currentCharacterSetECI = CharacterSetECI.getCharacterSetECIByValue(value);
            if (currentCharacterSetECI == null) {
              throw FormatException.getFormatInstance();
            }
          } else {
            // First handle Hanzi mode which does not start with character count
            if (mode == Mode.HANZI) {
              //chinese mode contains a sub set indicator right after mode indicator
              int subset = bits.readBits(4);
              int countHanzi = bits.readBits(mode.getCharacterCountBits(version));
              if (subset == GB2312_SUBSET) {
                decodeHanziSegment(bits, result, countHanzi);
              }
            } else {
              // "Normal" QR code modes:
              // How many characters will follow, encoded in this mode?
              int count = bits.readBits(mode.getCharacterCountBits(version));
              if (mode == Mode.NUMERIC) {
                decodeNumericSegment(bits, result, count);
              } else if (mode == Mode.ALPHANUMERIC) {
                decodeAlphanumericSegment(bits, result, count, fc1InEffect);
              } else if (mode == Mode.BYTE) {
                decodeByteSegment(bits, result, count, currentCharacterSetECI, byteSegments, hints);
              } else if (mode == Mode.KANJI) {
                decodeKanjiSegment(bits, result, count);
              } else {
                throw FormatException.getFormatInstance();
              }
            }
          }
        }
      } while (mode != Mode.TERMINATOR);
    } catch (IllegalArgumentException iae) {
      // from readBits() calls
      throw FormatException.getFormatInstance();
    }

    return new DecoderResult(bytes,
                             result.toString(),
                             byteSegments.isEmpty() ? null : byteSegments,
                             ecLevel == null ? null : ecLevel.toString(),
                             symbolSequence,
                             parityData);
  }

  /**
   * See specification GBT 18284-2000
   */
  private static void decodeHanziSegment(BitSource bits,
                                         StringBuilder result,
                                         int count) throws FormatException {
    // Don't crash trying to read more bits than we have available.
    if (count * 13 > bits.available()) {
      throw FormatException.getFormatInstance();
    }

    // Each character will require 2 bytes. Read the characters as 2-byte pairs
    // and decode as GB2312 afterwards
    byte[] buffer = new byte[2 * count];
    int offset = 0;
    while (count > 0) {
      // Each 13 bits encodes a 2-byte character
      int twoBytes = bits.readBits(13);
      int assembledTwoBytes = ((twoBytes / 0x060) << 8) | (twoBytes % 0x060);
      if (assembledTwoBytes < 0x003BF) {
        // In the 0xA1A1 to 0xAAFE range
        assembledTwoBytes += 0x0A1A1;
      } else {
        // In the 0xB0A1 to 0xFAFE range
        assembledTwoBytes += 0x0A6A1;
      }
      buffer[offset] = (byte) ((assembledTwoBytes >> 8) & 0xFF);
      buffer[offset + 1] = (byte) (assembledTwoBytes & 0xFF);
      offset += 2;
      count--;
    }

    try {
      result.append(new String(buffer, StringUtils.GB2312));
    } catch (UnsupportedEncodingException ignored) {
      throw FormatException.getFormatInstance();
    }
  }

  private static void decodeKanjiSegment(BitSource bits,
                                         StringBuilder result,
                                         int count) throws FormatException {
    // Don't crash trying to read more bits than we have available.
    if (count * 13 > bits.available()) {
      throw FormatException.getFormatInstance();
    }

    // Each character will require 2 bytes. Read the characters as 2-byte pairs
    // and decode as Shift_JIS afterwards
    byte[] buffer = new byte[2 * count];
    int offset = 0;
    while (count > 0) {
      // Each 13 bits encodes a 2-byte character
      int twoBytes = bits.readBits(13);
      int assembledTwoBytes = ((twoBytes / 0x0C0) << 8) | (twoBytes % 0x0C0);
      if (assembledTwoBytes < 0x01F00) {
        // In the 0x8140 to 0x9FFC range
        assembledTwoBytes += 0x08140;
      } else {
        // In the 0xE040 to 0xEBBF range
        assembledTwoBytes += 0x0C140;
      }
      buffer[offset] = (byte) (assembledTwoBytes >> 8);
      buffer[offset + 1] = (byte) assembledTwoBytes;
      offset += 2;
      count--;
    }
    // Shift_JIS may not be supported in some environments:
    try {
      result.append(new String(buffer, StringUtils.SHIFT_JIS));
    } catch (UnsupportedEncodingException ignored) {
      throw FormatException.getFormatInstance();
    }
  }

  private static void decodeByteSegment(BitSource bits,
                                        StringBuilder result,
                                        int count,
                                        CharacterSetECI currentCharacterSetECI,
                                        Collection<byte[]> byteSegments,
                                        Map<DecodeHintType,?> hints) throws FormatException {
    // Don't crash trying to read more bits than we have available.
    if (count << 3 > bits.available()) {
      throw FormatException.getFormatInstance();
    }

    byte[] readBytes = new byte[count];
    for (int i = 0; i < count; i++) {
      readBytes[i] = (byte) bits.readBits(8);
    }
    String encoding;
    if (currentCharacterSetECI == null) {
      // The spec isn't clear on this mode; see
      // section 6.4.5: t does not say which encoding to assuming
      // upon decoding. I have seen ISO-8859-1 used as well as
      // Shift_JIS -- without anything like an ECI designator to
      // give a hint.
      encoding = StringUtils.guessEncoding(readBytes, hints);
    } else {
      encoding = currentCharacterSetECI.name();
    }
    try {
      result.append(new String(readBytes, encoding));
    } catch (UnsupportedEncodingException ignored) {
      throw FormatException.getFormatInstance();
    }
    byteSegments.add(readBytes);
  }

  private static char toAlphaNumericChar(int value) throws FormatException {
    if (value >= ALPHANUMERIC_CHARS.length) {
      throw FormatException.getFormatInstance();
    }
    return ALPHANUMERIC_CHARS[value];
  }

  private static void decodeAlphanumericSegment(BitSource bits,
                                                StringBuilder result,
                                                int count,
                                                boolean fc1InEffect) throws FormatException {
    // Read two characters at a time
    int start = result.length();
    while (count > 1) {
      if (bits.available() < 11) {
        throw FormatException.getFormatInstance();
      }
      int nextTwoCharsBits = bits.readBits(11);
      result.append(toAlphaNumericChar(nextTwoCharsBits / 45));
      result.append(toAlphaNumericChar(nextTwoCharsBits % 45));
      count -= 2;
    }
    if (count == 1) {
      // special case: one character left
      if (bits.available() < 6) {
        throw FormatException.getFormatInstance();
      }
      result.append(toAlphaNumericChar(bits.readBits(6)));
    }
    // See section 6.4.8.1, 6.4.8.2
    if (fc1InEffect) {
      // We need to massage the result a bit if in an FNC1 mode:
      for (int i = start; i < result.length(); i++) {
        if (result.charAt(i) == '%') {
          if (i < result.length() - 1 && result.charAt(i + 1) == '%') {
            // %% is rendered as %
            result.deleteCharAt(i + 1);
          } else {
            // In alpha mode, % should be converted to FNC1 separator 0x1D
            result.setCharAt(i, (char) 0x1D);
          }
        }
      }
    }
  }

  private static void decodeNumericSegment(BitSource bits,
                                           StringBuilder result,
                                           int count) throws FormatException {
    // Read three digits at a time
    while (count >= 3) {
      // Each 10 bits encodes three digits
      if (bits.available() < 10) {
        throw FormatException.getFormatInstance();
      }
      int threeDigitsBits = bits.readBits(10);
      if (threeDigitsBits >= 1000) {
        throw FormatException.getFormatInstance();
      }
      result.append(toAlphaNumericChar(threeDigitsBits / 100));
      result.append(toAlphaNumericChar((threeDigitsBits / 10) % 10));
      result.append(toAlphaNumericChar(threeDigitsBits % 10));
      count -= 3;
    }
    if (count == 2) {
      // Two digits left over to read, encoded in 7 bits
      if (bits.available() < 7) {
        throw FormatException.getFormatInstance();
      }
      int twoDigitsBits = bits.readBits(7);
      if (twoDigitsBits >= 100) {
        throw FormatException.getFormatInstance();
      }
      result.append(toAlphaNumericChar(twoDigitsBits / 10));
      result.append(toAlphaNumericChar(twoDigitsBits % 10));
    } else if (count == 1) {
      // One digit left over to read
      if (bits.available() < 4) {
        throw FormatException.getFormatInstance();
      }
      int digitBits = bits.readBits(4);
      if (digitBits >= 10) {
        throw FormatException.getFormatInstance();
      }
      result.append(toAlphaNumericChar(digitBits));
    }
  }

  private static int parseECIValue(BitSource bits) throws FormatException {
    int firstByte = bits.readBits(8);
    if ((firstByte & 0x80) == 0) {
      // just one byte
      return firstByte & 0x7F;
    }
    if ((firstByte & 0xC0) == 0x80) {
      // two bytes
      int secondByte = bits.readBits(8);
      return ((firstByte & 0x3F) << 8) | secondByte;
    }
    if ((firstByte & 0xE0) == 0xC0) {
      // three bytes
      int secondThirdBytes = bits.readBits(16);
      return ((firstByte & 0x1F) << 16) | secondThirdBytes;
    }
    throw FormatException.getFormatInstance();
  }

}<|MERGE_RESOLUTION|>--- conflicted
+++ resolved
@@ -59,14 +59,10 @@
                               Map<DecodeHintType,?> hints) throws FormatException {
     BitSource bits = new BitSource(bytes);
     StringBuilder result = new StringBuilder(50);
-<<<<<<< HEAD
     List<byte[]> byteSegments = new ArrayList<byte[]>(1);
-=======
-    List<byte[]> byteSegments = new ArrayList<>(1);
     int symbolSequence = -1;
     int parityData = -1;
-    
->>>>>>> fe555e00
+
     try {
       CharacterSetECI currentCharacterSetECI = null;
       boolean fc1InEffect = false;
